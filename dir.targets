<?xml version="1.0" encoding="utf-8"?>
<Project ToolsVersion="14.0" InitialTargets="CheckForBuildTools" xmlns="http://schemas.microsoft.com/developer/msbuild/2003">

  <Target Name="CheckForBuildTools">
    <Error Condition="!Exists('$(ToolsDir)') and '$(OverrideToolsDir)'=='true'"
           Text="The tools directory [$(ToolsDir)] does not exist. Please run sync in your enlistment to ensure the tools are installed before attempting to build an individual project." />
    <Error Condition="!Exists('$(ToolsDir)') and '$(OverrideToolsDir)'!='true'"
           Text="The tools directory [$(ToolsDir)] does not exist. Please run init-tools.cmd in your enlistment to ensure the tools are installed before attempting to build an individual project." />
  </Target>

  <!-- Provide default targets which can be hooked onto or overridden as necessary -->
  <Target Name="BuildAndTest" DependsOnTargets="Build;Test" />
  <Target Name="RebuildAndTest" DependsOnTargets="Rebuild;Test" />
  <Target Name="Test" />
<<<<<<< HEAD
=======
  
  <!-- Targets will be always be imported from buildagainstpackages.targets unless $(SkipBuildAgainstPackages) is specified-->
  <Target Name="GenerateTestProjectJson" />
  <Target Name="GenerateAllTestProjectJsons" />
>>>>>>> 05ae65fd

 <!-- build vertical requires the FindBestConfiguration task which is currently in CoreFx.Tools.dll --> 
 <Import Project="buildvertical.targets" Condition="Exists('$(CoreFxToolsTaskDir)CoreFx.Tools.dll')" /> 

  <Target Name="UndefineTestTFM" 
          BeforeTargets="AssignProjectConfiguration">
    <ItemGroup>
        <!--
        Always undefine TestTFM and FilterToTestTFM for all project reference as not needed for compilation and
        avoid bin clash tool to fail
        -->
      <ProjectReference>
        <UndefineProperties>%(ProjectReference.UndefineProperties);TestTFM;FilterToTestTFM</UndefineProperties>
      </ProjectReference>
    </ItemGroup>
  </Target>

  <Import Project="$(ToolsDir)/Build.Common.targets" Condition="Exists('$(ToolsDir)/Build.Common.targets')" />

  <!-- permit a wrapping build system to contribute targets to this build -->
  <Import Condition="Exists('$(MSBuildThisFileDirectory)..\open.targets')" Project="$(MSBuildThisFileDirectory)..\open.targets" />

  <Import Project="$(MSBuildThisFileDirectory)binplace.targets" />

  <PropertyGroup>
    <!-- We don't use any of MSBuild's resolution logic for resolving the framework, so just set these two properties to any folder that exists to skip
         the GenerateReferenceAssemblyPaths task (not target) and to prevent it from outputting a warning (MSB3644). -->
    <_TargetFrameworkDirectories>$(MSBuildThisFileDirectory)/Documentation</_TargetFrameworkDirectories>
    <_FullFrameworkReferenceAssemblyPaths>$(MSBuildThisFileDirectory)/Documentation</_FullFrameworkReferenceAssemblyPaths>
    <!-- We do not want to target a portable profile.
         TODO: Make this the default in buildtools so this is not necessary. -->
    <TargetFrameworkProfile></TargetFrameworkProfile>
    <!-- We set this property to avoid MSBuild errors regarding not setting TargetFrameworkProfile (see above line) -->
    <PortableNuGetMode>true</PortableNuGetMode>
    <!-- tests should not set this.  A value of netstandard* triggers validation which is irrelevant for tests.  Remove once ValidatePackageTargetFramework target is removed -->
    <PackageTargetFramework Condition="'$(IsTestProject)' == 'true'"></PackageTargetFramework>
  </PropertyGroup>

  <ItemGroup Condition="'$(NuGetTargetMoniker)'=='.NETStandard,Version=v1.7'">
    <!-- Temporarily suppress the message until we get a nuget version that knows about the mapping between netstandard1.7 and uap10.1 -->
    <SuppressPackageTargetFrameworkCompatibility Include="uap10.1" />
  </ItemGroup>

<<<<<<< HEAD
  <PropertyGroup Condition="'$(OSGroup)'=='Windows_NT' and '$(EnableDotnetAnalyzers)' == 'true'">
    <!-- Override pinvoke files from codeAnalysis.targets, to use Win32 API instead of API set -->
    <ValidPinvokeMappings>$(MSBuildThisFileDirectory)PinvokeAnalyzer_OneCoreApis.txt</ValidPinvokeMappings>
    <ValidPinvokeMappings Condition="'$(TargetGroup)'=='netcore50' or '$(TargetGroup)'=='netcore50aot' or '$(SupportsUWP)'=='true'">$(MSBuildThisFileDirectory)PinvokeAnalyzer_UWPApis.txt</ValidPinvokeMappings>
  </PropertyGroup>

  <Target Name="ProducesPackageId"
=======
  <Target Name="ProducesPackageId" 
>>>>>>> 05ae65fd
          Returns="@(PackageIds)">
    <ItemGroup>
      <PackageIds Include="$(Id)" />
    </ItemGroup>
  </Target>

  <Target Name="ReportConfigurationErrorMessage"
          BeforeTargets="AssignProjectConfiguration"
           Condition="'$(BuildConfigurations)' != ''" >
    <Message Importance="Low" Text="$(MSBuildProjectFullPath), C: $(Configuration) BC: $(BuildConfiguration) BCs: $(BuildConfigurations)" />
    <Message Importance="High" Condition="'$(ConfigurationErrorMsg)' != ''" Text="$(MSBuildProjectFullPath) ConfigurationErrorMessage: $(ConfigurationErrorMsg)" />
  </Target>

</Project><|MERGE_RESOLUTION|>--- conflicted
+++ resolved
@@ -12,13 +12,6 @@
   <Target Name="BuildAndTest" DependsOnTargets="Build;Test" />
   <Target Name="RebuildAndTest" DependsOnTargets="Rebuild;Test" />
   <Target Name="Test" />
-<<<<<<< HEAD
-=======
-  
-  <!-- Targets will be always be imported from buildagainstpackages.targets unless $(SkipBuildAgainstPackages) is specified-->
-  <Target Name="GenerateTestProjectJson" />
-  <Target Name="GenerateAllTestProjectJsons" />
->>>>>>> 05ae65fd
 
  <!-- build vertical requires the FindBestConfiguration task which is currently in CoreFx.Tools.dll --> 
  <Import Project="buildvertical.targets" Condition="Exists('$(CoreFxToolsTaskDir)CoreFx.Tools.dll')" /> 
@@ -62,17 +55,7 @@
     <SuppressPackageTargetFrameworkCompatibility Include="uap10.1" />
   </ItemGroup>
 
-<<<<<<< HEAD
-  <PropertyGroup Condition="'$(OSGroup)'=='Windows_NT' and '$(EnableDotnetAnalyzers)' == 'true'">
-    <!-- Override pinvoke files from codeAnalysis.targets, to use Win32 API instead of API set -->
-    <ValidPinvokeMappings>$(MSBuildThisFileDirectory)PinvokeAnalyzer_OneCoreApis.txt</ValidPinvokeMappings>
-    <ValidPinvokeMappings Condition="'$(TargetGroup)'=='netcore50' or '$(TargetGroup)'=='netcore50aot' or '$(SupportsUWP)'=='true'">$(MSBuildThisFileDirectory)PinvokeAnalyzer_UWPApis.txt</ValidPinvokeMappings>
-  </PropertyGroup>
-
-  <Target Name="ProducesPackageId"
-=======
   <Target Name="ProducesPackageId" 
->>>>>>> 05ae65fd
           Returns="@(PackageIds)">
     <ItemGroup>
       <PackageIds Include="$(Id)" />
