{
  "build": [
    {
      "enabled": true,
      "continueOnError": false,
      "alwaysRun": false,
      "displayName": "Run script $(VS140COMNTOOLS)\\VsDevCmd.bat",
      "timeoutInMinutes": 0,
      "task": {
        "id": "bfc8bf76-e7ac-4a8c-9a55-a944a9f632fd",
        "versionSpec": "1.*",
        "definitionType": "task"
      },
      "inputs": {
        "filename": "$(VS140COMNTOOLS)\\VsDevCmd.bat",
        "arguments": "",
        "modifyEnvironment": "true",
        "workingFolder": "",
        "failOnStandardError": "false"
      }
    },
    {
      "enabled": true,
      "continueOnError": false,
      "alwaysRun": false,
      "displayName": "Fetch custom tooling (NuGet, EmbedIndex)",
      "timeoutInMinutes": 0,
      "task": {
        "id": "e213ff0f-5d5c-4791-802d-52ea3e7be1f1",
        "versionSpec": "1.*",
        "definitionType": "task"
      },
      "inputs": {
        "scriptType": "filePath",
        "scriptName": "scripts/DotNet-Trusted-Publish/Fetch-Tools.ps1",
        "arguments": "$(Build.StagingDirectory)\\ToolingDownload",
        "inlineScript": "# You can write your powershell scripts inline here. \n# You can also pass predefined and custom variables to this scripts using arguments\n\n Write-Host \"Hello World\"",
        "workingFolder": "",
        "failOnStandardError": "true"
      }
    },
    {
      "enabled": true,
      "continueOnError": false,
      "alwaysRun": false,
      "displayName": "Set up pipeline-specific git repository",
      "timeoutInMinutes": 0,
      "task": {
        "id": "e213ff0f-5d5c-4791-802d-52ea3e7be1f1",
        "versionSpec": "1.*",
        "definitionType": "task"
      },
      "inputs": {
        "scriptType": "inlineScript",
        "scriptName": "",
        "arguments": "-gitUrl $(PB_VstsRepoGitUrl) -root $(Pipeline.SourcesDirectory)",
        "inlineScript": "param($gitUrl, $root)\n\nif (Test-Path $root)\n{\n  Remove-Item -Recurse -Force $root\n}\ngit clone --no-checkout $gitUrl $root 2>&1 | Write-Host\ncd $root\ngit checkout $env:SourceVersion 2>&1 | Write-Host\n\nWrite-Host (\"##vso[task.setvariable variable=Pipeline.SourcesDirectory;]$root\")",
        "workingFolder": "",
        "failOnStandardError": "true"
      }
    },
    {
      "enabled": true,
      "continueOnError": false,
      "alwaysRun": false,
      "displayName": "sync -ab",
      "timeoutInMinutes": 0,
      "task": {
        "id": "e213ff0f-5d5c-4791-802d-52ea3e7be1f1",
        "versionSpec": "1.*",
        "definitionType": "task"
      },
      "inputs": {
        "scriptType": "inlineScript",
        "scriptName": "",
        "arguments": "$(PB_CloudDropAccountName) $(CloudDropAccessToken) $(PB_Label)",
        "inlineScript": "param($account, $token, $container)\nif ($env:UseLegacyBuildScripts -eq \"true\")\n{\n  .\\sync.cmd /ab /p:CloudDropAccountName=$account /p:CloudDropAccessToken=$token /p:ContainerName=$container\n}\nelse\n{\n#  .\\sync.cmd -ab \"-AzureAccount=$account\" \"-AzureToken=$token\" \"-Container=$container\"\n  .\\init-tools.cmd\n  msbuild src\\syncAzure.proj /p:CloudDropAccountName=$account /p:CloudDropAccessToken=$token /p:ContainerName=$container\n}",
        "workingFolder": "$(Pipeline.SourcesDirectory)",
        "failOnStandardError": "false"
      }
    },
    {
      "enabled": true,
      "continueOnError": false,
      "alwaysRun": false,
      "displayName": "Index symbol packages",
      "timeoutInMinutes": 0,
      "task": {
        "id": "e213ff0f-5d5c-4791-802d-52ea3e7be1f1",
        "versionSpec": "1.*",
        "definitionType": "task"
      },
      "inputs": {
        "scriptType": "inlineScript",
        "scriptName": "",
        "arguments": "-ConfigGroup $(PB_ConfigurationGroup) -SymPkgGlob $(PB_AzureContainerSymbolPackageGlob) -PipelineSrcDir $(Pipeline.SourcesDirectory)",
        "inlineScript": "param($ConfigGroup, $SymPkgGlob, $PipelineSrcDir)\nif ($ConfigGroup -ne \"Release\") { exit }\n\n& $env:Build_SourcesDirectory\\scripts\\DotNet-Trusted-Publish\\Embed-Index.ps1 `\n  $PipelineSrcDir\\packages\\AzureTransfer\\$ConfigGroup\\$SymbolPkgGlob `\n  $env:Build_StagingDirectory\\IndexedSymbolPackages",
        "workingFolder": "",
        "failOnStandardError": "true"
      }
    },
    {
      "enabled": true,
      "continueOnError": false,
      "alwaysRun": false,
      "displayName": "Generate Version Assets",
      "timeoutInMinutes": 0,
      "task": {
        "id": "e213ff0f-5d5c-4791-802d-52ea3e7be1f1",
        "versionSpec": "1.*",
        "definitionType": "task"
      },
      "inputs": {
        "scriptType": "inlineScript",
        "scriptName": "",
        "arguments": "-OfficialBuildId $(OfficialBuildId)",
        "inlineScript": "param($OfficialBuildId)\n  msbuild build.proj /t:CreateOrUpdateCurrentVersionFile /p:OfficialBuildId=$OfficialBuildId /p:BuildVersionFile=bin\\obj\\BuildVersion-$OfficialBuildId.props",
        "workingFolder": "$(Pipeline.SourcesDirectory)",
        "failOnStandardError": "true"
      }
    },
    {
      "enabled": true,
      "continueOnError": false,
      "alwaysRun": false,
      "displayName": "packages -> dotnet.myget.org",
      "timeoutInMinutes": 0,
      "task": {
        "id": "e213ff0f-5d5c-4791-802d-52ea3e7be1f1",
        "versionSpec": "1.*",
        "definitionType": "task"
      },
      "inputs": {
        "scriptType": "inlineScript",
        "scriptName": "",
        "arguments": "-ApiKey $(MyGetApiKey)  -PipelineSrcDir $(Pipeline.SourcesDirectory) -ConfigurationGroup $(PB_ConfigurationGroup) -AzureContainerPackageGlob $(PB_AzureContainerPackageGlob) -MyGetFeedUrl $(PB_MyGetFeedUrl)",
        "inlineScript": "param($ApiKey, $PipelineSrcDir, $ConfigurationGroup, $AzureContainerPackageGlob, $MyGetFeedUrl)\nif ($ConfigurationGroup -ne \"Release\") { exit }\n& $env:CustomNuGetPath push $PipelineSrcDir\\packages\\AzureTransfer\\$ConfigurationGroup\\$AzureContainerPackageGlob $ApiKey -Source $MyGetFeedUrl -Timeout 3600",
        "workingFolder": "",
        "failOnStandardError": "true"
      }
    },
    {
      "enabled": true,
      "continueOnError": false,
      "alwaysRun": false,
      "displayName": "symbol packages -> dotnet.myget.org",
      "timeoutInMinutes": 0,
      "task": {
        "id": "e213ff0f-5d5c-4791-802d-52ea3e7be1f1",
        "versionSpec": "1.*",
        "definitionType": "task"
      },
      "inputs": {
        "scriptType": "inlineScript",
        "scriptName": "",
        "arguments": "-ApiKey $(MyGetApiKey) -ConfigurationGroup $(PB_ConfigurationGroup) -MyGetFeedUrl $(PB_MyGetFeedUrl)",
        "inlineScript": "param($ApiKey, $ConfigurationGroup, $CustomNuGetPath, $MyGetFeedUrl)\nif ($ConfigurationGroup -ne \"Release\") { exit }\n& $env:CustomNuGetPath push $env:Build_StagingDirectory\\IndexedSymbolPackages\\*.nupkg $ApiKey -Source $MyGetFeedUrl -Timeout 3600",
        "workingFolder": "",
        "failOnStandardError": "true"
      }
    },
    {
      "enabled": true,
      "continueOnError": false,
      "alwaysRun": false,
      "displayName": "Update versions repository",
      "timeoutInMinutes": 0,
      "task": {
        "id": "e213ff0f-5d5c-4791-802d-52ea3e7be1f1",
        "versionSpec": "1.*",
        "definitionType": "task"
      },
      "inputs": {
        "scriptType": "inlineScript",
        "scriptName": "",
<<<<<<< HEAD
        "arguments": "-gitHubAuthToken $(UpdatePublishedVersions.AuthToken) -root $(Pipeline.SourcesDirectory)",
        "inlineScript": "param($gitHubAuthToken, $root)\nif ($env:ConfigurationGroup -ne \"Release\") { exit }\ncd $root\n. $root\\UpdatePublishedVersions.ps1 `\n  -gitHubUser dotnet-build-bot -gitHubEmail dotnet-build-bot@microsoft.com `\n  -gitHubAuthToken $gitHubAuthToken `\n  -versionsRepoOwner $env:VersionsRepoOwner -versionsRepo versions `\n  -versionsRepoPath build-info/dotnet/$env:GitHubRepositoryName/$env:SourceBranch `\n  -nupkgPath $root\\packages\\AzureTransfer\\$env:ConfigurationGroup\\$env:AzureContainerPackageGlob",
=======
        "arguments": "-ghAuthToken $(UpdatePublishedVersions.AuthToken) -root $(Pipeline.SourcesDirectory) -cg $(PB_ConfigurationGroup)",
        "inlineScript": "param($ghAuthToken, $root, $cg)\nif ($cg -ne \"Release\") { exit }\ncd $root\n. $root\\UpdatePublishedVersions.ps1 `\n  -gitHubUser dotnet-helix-bot -gitHubEmail dotnet-helix-bot@microsoft.com `\n  -gitHubAuthToken $ghAuthToken`\n  -versionsRepoOwner $env:PB_VersionsRepoOwner -versionsRepo versions `\n  -versionsRepoPath build-info/dotnet/$env:PB_GitHubRepositoryName/$env:SourceBranch `\n  -nupkgPath $root\\packages\\AzureTransfer\\$cg\\$env:PB_AzureContainerPackageGlob",
>>>>>>> ee500774
        "workingFolder": "",
        "failOnStandardError": "true"
      }
    },
    {
      "enabled": true,
      "continueOnError": false,
      "alwaysRun": false,
      "displayName": "Get Build Number",
      "timeoutInMinutes": 0,
      "task": {
        "id": "e213ff0f-5d5c-4791-802d-52ea3e7be1f1",
        "versionSpec": "1.*",
        "definitionType": "task"
      },
      "inputs": {
        "scriptType": "inlineScript",
        "scriptName": "",
        "arguments": "$(OfficialBuildId) $(Pipeline.SourcesDirectory)",
        "inlineScript": "param(\n  [string]$OfficialBuildId,\n  [string]$SourcesDir\n)\n$VersionPropsFile=$SourcesDir + \"\\bin\\obj\\BuildVersion-\" + $OfficialBuildId + \".props\"\n[xml]$versionXml=Get-Content $VersionPropsFile\n$env:BuildNumber=$versionXml.Project.PropertyGroup.BuildNumberMajor.InnerText + \".\" + $versionXml.Project.PropertyGroup.BuildNumberMinor.InnerText\nWrite-Host (\"##vso[task.setvariable variable=BuildNumber;]$env:BuildNumber\")",
        "workingFolder": "",
        "failOnStandardError": "true"
      }
    },
    {
      "enabled": true,
      "continueOnError": true,
      "alwaysRun": false,
      "displayName": "Publish to Artifact Services Drop (BuildNumber)",
      "timeoutInMinutes": 0,
      "task": {
        "id": "f9d96d25-0c81-4e77-8282-1ad1f785cbb4",
        "versionSpec": "0.*",
        "definitionType": "task"
      },
      "inputs": {
        "dropServiceURI": "https://devdiv.artifacts.visualstudio.com/DefaultCollection",
        "buildNumber": "dotnet/$(PB_GitHubRepositoryName)/$(SourceBranch)/$(BuildNumber)/packages/$(PB_ConfigurationGroup)",
        "sourcePath": "$(Pipeline.SourcesDirectory)\\packages\\AzureTransfer\\$(PB_ConfigurationGroup)",
        "dropExePath": "",
        "toLowerCase": "true",
        "detailedLog": "false",
<<<<<<< HEAD
        "usePat": "false"
      }
    },
    {
      "enabled": true,
      "continueOnError": true,
      "alwaysRun": false,
      "displayName": "Publish to Artifact Services Drop (OfficialBuildId)",
      "timeoutInMinutes": 0,
      "task": {
        "id": "f9d96d25-0c81-4e77-8282-1ad1f785cbb4",
        "versionSpec": "*",
        "definitionType": "task"
      },
      "inputs": {
        "dropServiceURI": "https://devdiv.artifacts.visualstudio.com/DefaultCollection",
        "buildNumber": "dotnet/$(GitHubRepositoryName)/$(SourceBranch)/$(OfficialBuildId)/packages/$(ConfigurationGroup)",
        "sourcePath": "$(Pipeline.SourcesDirectory)\\packages\\AzureTransfer\\$(ConfigurationGroup)",
        "dropExePath": "",
        "toLowerCase": "true",
        "detailedLog": "false",
        "usePat": "false"
      }
    },
    {
      "enabled": false,
      "continueOnError": false,
      "alwaysRun": false,
      "displayName": "Build solution src/StartRelease/StartRelease.sln",
      "timeoutInMinutes": 0,
      "task": {
        "id": "71a9a2d3-a98a-4caa-96ab-affca411ecda",
        "versionSpec": "*",
        "definitionType": "task"
      },
      "inputs": {
        "solution": "src/StartRelease/StartRelease.sln",
        "msbuildArgs": "",
        "platform": "$(BuildPlatform)",
        "configuration": "$(BuildConfiguration)",
        "clean": "false",
        "vsVersion": "14.0",
        "maximumCpuCount": "false",
        "restoreNugetPackages": "true",
        "msbuildArchitecture": "x86",
        "logProjectEvents": "true",
        "createLogFile": "false"
      }
    },
    {
      "enabled": false,
      "continueOnError": false,
      "alwaysRun": false,
      "displayName": "Run StartRelease.exe",
      "timeoutInMinutes": 0,
      "task": {
        "id": "d9bafed4-0b18-4f58-968d-86655b4d2ce9",
        "versionSpec": "*",
        "definitionType": "task"
      },
      "inputs": {
        "filename": "StartRelease.exe",
        "arguments": "--vsts-token $(VstsReleaseAccessToken)",
        "workingFolder": "src\\StartRelease\\StartRelease\\bin\\$(BuildConfiguration)",
        "failOnStandardError": "false"
=======
        "usePat": "false",
        "retentionDays": "30"
>>>>>>> ee500774
      }
    },
    {
      "enabled": true,
      "continueOnError": false,
      "alwaysRun": true,
      "displayName": "Copy Publish Artifact: PublishLogs",
      "timeoutInMinutes": 0,
      "task": {
        "id": "1d341bb0-2106-458c-8422-d00bcea6512a",
        "versionSpec": "1.*",
        "definitionType": "task"
      },
      "inputs": {
        "CopyRoot": "",
        "Contents": "$(Pipeline.SourcesDirectory)\\*.log",
        "ArtifactName": "PublishLogs",
        "ArtifactType": "Container",
        "TargetPath": "\\\\my\\share\\$(Build.DefinitionName)\\$(Build.BuildNumber)"
      }
    }
  ],
  "options": [
    {
      "enabled": false,
      "definition": {
        "id": "7c555368-ca64-4199-add6-9ebaf0b0137d"
      },
      "inputs": {
        "multipliers": "[]",
        "parallel": "false",
        "continueOnError": "true",
        "additionalFields": "{}"
      }
    },
    {
      "enabled": false,
      "definition": {
        "id": "a9db38f9-9fdc-478c-b0f9-464221e58316"
      },
      "inputs": {
        "workItemType": "234347",
        "assignToRequestor": "true",
        "additionalFields": "{}"
      }
    },
    {
      "enabled": false,
      "definition": {
        "id": "57578776-4c22-4526-aeb0-86b6da17ee9c"
      },
      "inputs": {
        "additionalFields": "{}"
      }
    }
  ],
  "variables": {
    "system.debug": {
      "value": "false",
      "allowOverride": true
    },
    "PB_ConfigurationGroup": {
      "value": "Debug",
      "allowOverride": true
    },
    "TeamName": {
      "value": "DotNetCore"
    },
    "PB_CloudDropAccountName": {
      "value": "dotnetbuildoutput"
    },
    "CloudDropAccessToken": {
      "value": null,
      "isSecret": true
    },
    "OfficialBuildId": {
      "value": "$(Build.BuildNumber)",
      "allowOverride": true
    },
    "PB_Label": {
      "value": "$(Build.BuildNumber)",
      "allowOverride": true
    },
    "PB_MyGetFeedUrl": {
      "value": "https://devdiv.pkgs.visualstudio.com/_packaging/dotnet-core-dev-eng/nuget/v3/index.json",
      "allowOverride": true
    },
    "MyGetApiKey": {
      "value": null,
      "isSecret": true
    },
    "PB_VstsFeedUrl": {
      "value": "https://devdiv.pkgs.visualstudio.com/DefaultCollection/_packaging/dotnet-core-test/nuget/v3/index.json",
      "allowOverride": true
    },
    "VstsPat": {
      "value": null,
      "isSecret": true
    },
    "PB_VstsAuthedNuGetConfigPath": {
      "value": "$(Build.StagingDirectory)\\VstsAuthed.NuGet.Config"
    },
    "UpdatePublishedVersions.AuthToken": {
      "value": null,
      "isSecret": true
    },
    "PB_VersionsRepoOwner": {
      "value": "dagood",
      "allowOverride": true
    },
    "PB_BuildConfiguration": {
      "value": "release"
    },
    "PB_BuildPlatform": {
      "value": "any cpu"
    },
    "PB_ReleaseBaseUrl": {
      "value": "https://devdiv.vsrm.visualstudio.com/DefaultCollection"
    },
    "PB_ReleaseProjectName": {
      "value": "DevDiv"
    },
    "PB_ReleaseDefinitionId": {
      "value": "40"
    },
    "PB_ManualReleaseName": {
      "value": ""
    },
    "OfficialBuild": {
      "value": "fake-test"
    },
    "PB_BranchGroup": {
      "value": ""
    },
    "PB_SymbolRoot": {
      "value": "\\\\fake\\symbol\\root"
    },
    "PB_DefinitionNames": {
      "value": "Fake-Windows Fake-Windows-Native"
    },
    "PB_CreateRequestContacts": {
      "value": "a b c"
    },
    "VstsReleaseAccessToken": {
      "value": null,
      "isSecret": true
    },
    "Pipeline.SourcesDirectory": {
      "value": "$(Build.BinariesDirectory)\\pipelineRepository"
    },
    "PB_VstsAccountName": {
      "value": "dagood"
    },
    "PB_VstsRepositoryName": {
      "value": "DotNet-CoreFX-Trusted",
      "allowOverride": true
    },
    "PB_VstsRepoGitUrl": {
      "value": "https://$(PB_VstsAccountName):$(VstsRepoPat)@devdiv.visualstudio.com/DevDiv/_git/$(PB_VstsRepositoryName)/"
    },
    "VstsRepoPat": {
      "value": null,
      "isSecret": true
    },
    "SourceVersion": {
      "value": "master",
      "allowOverride": true
    },
    "SourceBranch": {
      "value": "master",
      "allowOverride": true
    },
    "PB_AzureContainerPackageGlob": {
      "value": "*.nupkg",
      "allowOverride": true
    },
    "PB_AzureContainerSymbolPackageGlob": {
      "value": "symbols\\*.nupkg",
      "allowOverride": true
    },
    "PB_GitHubRepositoryName": {
      "value": "corefx",
      "allowOverride": true
    },
    "PB_UseLegacyBuildScripts": {
      "value": "false",
      "allowOverride": true
<<<<<<< HEAD
=======
    },
    "PB_ToolPackageSource": {
      "value": "https://www.myget.org/F/dagood-test-buildtools/api/v3/index.json"
>>>>>>> ee500774
    }
  },
  "retentionRules": [
    {
      "branches": [
        "+refs/heads/*"
      ],
      "artifacts": [],
      "artifactTypesToDelete": [
        "FilePath",
        "SymbolStore"
      ],
      "daysToKeep": 10,
      "minimumToKeep": 1,
      "deleteBuildRecord": true,
      "deleteTestResults": true
    }
  ],
  "buildNumberFormat": "$(date:yyyyMMdd)$(rev:-rr)",
  "jobAuthorizationScope": "projectCollection",
  "jobTimeoutInMinutes": 180,
  "repository": {
    "properties": {
      "labelSources": "0",
      "reportBuildStatus": "false",
      "fetchDepth": "0",
      "gitLfsSupport": "false",
      "skipSyncSource": "false",
      "cleanOptions": "0"
    },
    "id": "0a2b2664-c1be-429c-9b40-8a24dee27a4a",
    "type": "TfsGit",
    "name": "DotNet-BuildPipeline",
    "url": "https://devdiv.visualstudio.com/DevDiv/_git/DotNet-BuildPipeline",
    "defaultBranch": "refs/heads/master",
    "clean": "true",
    "checkoutSubmodules": false
  },
  "quality": "definition",
  "defaultBranch": "refs/heads/master",
  "queue": {
    "pool": {
      "id": 39,
      "name": "DotNet-Build"
    },
    "id": 36,
    "name": "DotNet-Build"
  },
  "path": "\\",
  "type": "build",
  "id": 2943,
  "name": "DotNet-Trusted-Publish",
  "project": {
    "id": "0bdbc590-a062-4c3f-b0f6-9383f67865ee",
    "name": "DevDiv",
    "description": "Visual Studio and DevDiv team project for git source code repositories.  Work items will be added for Adams, Dev14 work items are tracked in vstfdevdiv.  ",
    "url": "https://devdiv.visualstudio.com/DefaultCollection/_apis/projects/0bdbc590-a062-4c3f-b0f6-9383f67865ee",
    "state": "wellFormed",
    "revision": 418097459
  }
}<|MERGE_RESOLUTION|>--- conflicted
+++ resolved
@@ -173,13 +173,8 @@
       "inputs": {
         "scriptType": "inlineScript",
         "scriptName": "",
-<<<<<<< HEAD
-        "arguments": "-gitHubAuthToken $(UpdatePublishedVersions.AuthToken) -root $(Pipeline.SourcesDirectory)",
-        "inlineScript": "param($gitHubAuthToken, $root)\nif ($env:ConfigurationGroup -ne \"Release\") { exit }\ncd $root\n. $root\\UpdatePublishedVersions.ps1 `\n  -gitHubUser dotnet-build-bot -gitHubEmail dotnet-build-bot@microsoft.com `\n  -gitHubAuthToken $gitHubAuthToken `\n  -versionsRepoOwner $env:VersionsRepoOwner -versionsRepo versions `\n  -versionsRepoPath build-info/dotnet/$env:GitHubRepositoryName/$env:SourceBranch `\n  -nupkgPath $root\\packages\\AzureTransfer\\$env:ConfigurationGroup\\$env:AzureContainerPackageGlob",
-=======
         "arguments": "-ghAuthToken $(UpdatePublishedVersions.AuthToken) -root $(Pipeline.SourcesDirectory) -cg $(PB_ConfigurationGroup)",
         "inlineScript": "param($ghAuthToken, $root, $cg)\nif ($cg -ne \"Release\") { exit }\ncd $root\n. $root\\UpdatePublishedVersions.ps1 `\n  -gitHubUser dotnet-helix-bot -gitHubEmail dotnet-helix-bot@microsoft.com `\n  -gitHubAuthToken $ghAuthToken`\n  -versionsRepoOwner $env:PB_VersionsRepoOwner -versionsRepo versions `\n  -versionsRepoPath build-info/dotnet/$env:PB_GitHubRepositoryName/$env:SourceBranch `\n  -nupkgPath $root\\packages\\AzureTransfer\\$cg\\$env:PB_AzureContainerPackageGlob",
->>>>>>> ee500774
         "workingFolder": "",
         "failOnStandardError": "true"
       }
@@ -208,7 +203,7 @@
       "enabled": true,
       "continueOnError": true,
       "alwaysRun": false,
-      "displayName": "Publish to Artifact Services Drop (BuildNumber)",
+      "displayName": "Publish to Artifact Services Drop",
       "timeoutInMinutes": 0,
       "task": {
         "id": "f9d96d25-0c81-4e77-8282-1ad1f785cbb4",
@@ -222,76 +217,8 @@
         "dropExePath": "",
         "toLowerCase": "true",
         "detailedLog": "false",
-<<<<<<< HEAD
-        "usePat": "false"
-      }
-    },
-    {
-      "enabled": true,
-      "continueOnError": true,
-      "alwaysRun": false,
-      "displayName": "Publish to Artifact Services Drop (OfficialBuildId)",
-      "timeoutInMinutes": 0,
-      "task": {
-        "id": "f9d96d25-0c81-4e77-8282-1ad1f785cbb4",
-        "versionSpec": "*",
-        "definitionType": "task"
-      },
-      "inputs": {
-        "dropServiceURI": "https://devdiv.artifacts.visualstudio.com/DefaultCollection",
-        "buildNumber": "dotnet/$(GitHubRepositoryName)/$(SourceBranch)/$(OfficialBuildId)/packages/$(ConfigurationGroup)",
-        "sourcePath": "$(Pipeline.SourcesDirectory)\\packages\\AzureTransfer\\$(ConfigurationGroup)",
-        "dropExePath": "",
-        "toLowerCase": "true",
-        "detailedLog": "false",
-        "usePat": "false"
-      }
-    },
-    {
-      "enabled": false,
-      "continueOnError": false,
-      "alwaysRun": false,
-      "displayName": "Build solution src/StartRelease/StartRelease.sln",
-      "timeoutInMinutes": 0,
-      "task": {
-        "id": "71a9a2d3-a98a-4caa-96ab-affca411ecda",
-        "versionSpec": "*",
-        "definitionType": "task"
-      },
-      "inputs": {
-        "solution": "src/StartRelease/StartRelease.sln",
-        "msbuildArgs": "",
-        "platform": "$(BuildPlatform)",
-        "configuration": "$(BuildConfiguration)",
-        "clean": "false",
-        "vsVersion": "14.0",
-        "maximumCpuCount": "false",
-        "restoreNugetPackages": "true",
-        "msbuildArchitecture": "x86",
-        "logProjectEvents": "true",
-        "createLogFile": "false"
-      }
-    },
-    {
-      "enabled": false,
-      "continueOnError": false,
-      "alwaysRun": false,
-      "displayName": "Run StartRelease.exe",
-      "timeoutInMinutes": 0,
-      "task": {
-        "id": "d9bafed4-0b18-4f58-968d-86655b4d2ce9",
-        "versionSpec": "*",
-        "definitionType": "task"
-      },
-      "inputs": {
-        "filename": "StartRelease.exe",
-        "arguments": "--vsts-token $(VstsReleaseAccessToken)",
-        "workingFolder": "src\\StartRelease\\StartRelease\\bin\\$(BuildConfiguration)",
-        "failOnStandardError": "false"
-=======
         "usePat": "false",
         "retentionDays": "30"
->>>>>>> ee500774
       }
     },
     {
@@ -479,12 +406,9 @@
     "PB_UseLegacyBuildScripts": {
       "value": "false",
       "allowOverride": true
-<<<<<<< HEAD
-=======
     },
     "PB_ToolPackageSource": {
       "value": "https://www.myget.org/F/dagood-test-buildtools/api/v3/index.json"
->>>>>>> ee500774
     }
   },
   "retentionRules": [
